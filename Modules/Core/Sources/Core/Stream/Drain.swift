public final class Drain : BufferRepresentable, Stream {
    public private(set) var buffer: Buffer
    public var closed = false

<<<<<<< HEAD
    public var data: Data {
        return buffer
    }

    public init(stream: InputStream, deadline: Double = 1.minute.fromNow()) {
        var inputBuffer = Data(count: 2048)
        var outputBuffer = Data()

=======
    public init(stream: InputStream, deadline: Double = .never) {
>>>>>>> 9d60bd02
        if stream.closed {
            self.closed = true
        }

        var buffer = Buffer.empty
        while !stream.closed, let chunk = try? stream.read(upTo: 2048), chunk.count > 0 {
            buffer.append(chunk)
        }
        self.buffer = buffer
    }

    public init(buffer: Buffer = Buffer.empty) {
        self.buffer = buffer
    }

    public convenience init(buffer: BufferRepresentable) {
        self.init(buffer: buffer.buffer)
    }

    public func close() {
        closed = true
    }
<<<<<<< HEAD

    public func read(into targetBuffer: inout Data, length: Int, deadline: Double = 1.minute.fromNow()) throws -> Int {
=======
    
    public func read(into: UnsafeMutableBufferPointer<UInt8>, deadline: Double = .never) throws -> Int {
>>>>>>> 9d60bd02
        if closed && buffer.count == 0 {
            throw StreamError.closedStream(buffer: Buffer.empty)
        }
        
        guard !buffer.isEmpty else {
            return 0
        }
        
        guard !into.isEmpty else {
            return 0
        }
<<<<<<< HEAD

        targetBuffer.replaceSubrange(0 ..< length, with: buffer[0 ..< length])
        buffer.removeFirst(length)

        return length
    }

    public func write(_ data: Data, length: Int, deadline: Double = 1.minute.fromNow()) throws -> Int {
        data.withUnsafeBytes {
            buffer.append($0, count: length)
=======
        
        let read = min(buffer.count, into.count)
        buffer.copyBytes(to: into.baseAddress!, count: read)
        
        if buffer.count > read {
            buffer = buffer.subdata(in: buffer.startIndex.advanced(by: read)..<buffer.endIndex)
        } else {
            buffer = Buffer.empty
>>>>>>> 9d60bd02
        }
        
        return read
    }
    
    public func write(_ buffer: UnsafeBufferPointer<UInt8>, deadline: Double = .never) {
        self.buffer.append(Buffer(bytes: buffer))
    }

    public func flush(deadline: Double = 1.minute.fromNow()) throws {}
}<|MERGE_RESOLUTION|>--- conflicted
+++ resolved
@@ -2,18 +2,7 @@
     public private(set) var buffer: Buffer
     public var closed = false
 
-<<<<<<< HEAD
-    public var data: Data {
-        return buffer
-    }
-
     public init(stream: InputStream, deadline: Double = 1.minute.fromNow()) {
-        var inputBuffer = Data(count: 2048)
-        var outputBuffer = Data()
-
-=======
-    public init(stream: InputStream, deadline: Double = .never) {
->>>>>>> 9d60bd02
         if stream.closed {
             self.closed = true
         }
@@ -36,13 +25,8 @@
     public func close() {
         closed = true
     }
-<<<<<<< HEAD
-
-    public func read(into targetBuffer: inout Data, length: Int, deadline: Double = 1.minute.fromNow()) throws -> Int {
-=======
     
-    public func read(into: UnsafeMutableBufferPointer<UInt8>, deadline: Double = .never) throws -> Int {
->>>>>>> 9d60bd02
+    public func read(into: UnsafeMutableBufferPointer<UInt8>, deadline: Double = 1.minute.fromNow()) throws -> Int {
         if closed && buffer.count == 0 {
             throw StreamError.closedStream(buffer: Buffer.empty)
         }
@@ -54,18 +38,6 @@
         guard !into.isEmpty else {
             return 0
         }
-<<<<<<< HEAD
-
-        targetBuffer.replaceSubrange(0 ..< length, with: buffer[0 ..< length])
-        buffer.removeFirst(length)
-
-        return length
-    }
-
-    public func write(_ data: Data, length: Int, deadline: Double = 1.minute.fromNow()) throws -> Int {
-        data.withUnsafeBytes {
-            buffer.append($0, count: length)
-=======
         
         let read = min(buffer.count, into.count)
         buffer.copyBytes(to: into.baseAddress!, count: read)
@@ -74,13 +46,12 @@
             buffer = buffer.subdata(in: buffer.startIndex.advanced(by: read)..<buffer.endIndex)
         } else {
             buffer = Buffer.empty
->>>>>>> 9d60bd02
         }
         
         return read
     }
     
-    public func write(_ buffer: UnsafeBufferPointer<UInt8>, deadline: Double = .never) {
+    public func write(_ buffer: UnsafeBufferPointer<UInt8>, deadline: Double = 1.minute.fromNow()) {
         self.buffer.append(Buffer(bytes: buffer))
     }
 
