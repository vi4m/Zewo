import CHTTPParser

typealias ResponseContext = UnsafeMutablePointer<ResponseParserContext>

struct ResponseParserContext {
    var statusCode: Int = 0
    var reasonPhrase: String = ""
    var version: Version = Version(major: 0, minor: 0)
    var headers: Headers = [:]
    var cookieHeaders: Set<String> = []
    var body: Buffer = Buffer()

    var buildingHeaderName = ""
    var buildingCookieValue = ""
    var currentHeaderName: CaseInsensitiveString = ""
    var completion: (Response) -> Void

    init(completion: @escaping (Response) -> Void) {
        self.completion = completion
    }
}

var responseSettings: http_parser_settings = {
    var settings = http_parser_settings()
    http_parser_settings_init(&settings)

    settings.on_status           = onResponseStatus
    settings.on_header_field     = onResponseHeaderField
    settings.on_header_value     = onResponseHeaderValue
    settings.on_headers_complete = onResponseHeadersComplete
    settings.on_body             = onResponseBody
    settings.on_message_complete = onResponseMessageComplete

    return settings
}()

public final class ResponseParser {
    let stream: Stream
    let context: ResponseContext
    var parser = http_parser()
    var responses: [Response] = []
    var bufferSize: Int

    public init(stream: Stream, bufferSize: Int = 2048) {
        self.stream = stream
        self.bufferSize = bufferSize
        self.context = ResponseContext.allocate(capacity: 1)
        self.context.initialize(to: ResponseParserContext { [unowned self] response in
            self.responses.insert(response, at: 0)
        })

        resetParser()
    }

    deinit {
        context.deallocate(capacity: 1)
    }

    func resetParser() {
        http_parser_init(&parser, HTTP_RESPONSE)
        parser.data = UnsafeMutableRawPointer(context)
    }

<<<<<<< HEAD
    public func parse(deadline: Double = 1.minute.fromNow()) throws -> Response {
        var read = 0

=======
    public func parse(deadline: Double = .never) throws -> Response {
>>>>>>> 9d60bd02
        while true {
            if let response = responses.popLast() {
                return response
            }

            let buffer: Buffer
            do {
                buffer = try stream.read(upTo: bufferSize, deadline: deadline)
            } catch StreamError.closedStream {
                buffer = Buffer()
            }

            let bytesParsed = buffer.withUnsafeBytes {
                http_parser_execute(&parser, &responseSettings, $0, buffer.count)
            }

            guard bytesParsed == buffer.count else {
                defer { resetParser() }
                throw http_errno(parser.http_errno)
            }
        }
    }
}

func onResponseStatus(_ parser: Parser?, data: UnsafePointer<Int8>?, length: Int) -> Int32 {
    return parser!.pointee.data.assumingMemoryBound(to: ResponseParserContext.self).withPointee {
        let reasonPhrase = String(cString: data!, length: length)
        $0.reasonPhrase += reasonPhrase
        return 0
    }
}

func onResponseHeaderField(_ parser: Parser?, data: UnsafePointer<Int8>?, length: Int) -> Int32 {
    return parser!.pointee.data.assumingMemoryBound(to: ResponseParserContext.self).withPointee {
        let headerName = String(cString: data!, length: length)

        if $0.currentHeaderName != "" {
            $0.currentHeaderName = ""
        }

        if $0.buildingCookieValue != "" {
            $0.cookieHeaders.insert($0.buildingCookieValue)
            $0.buildingCookieValue = ""
        }

        $0.buildingHeaderName += headerName
        return 0
    }
}

func onResponseHeaderValue(_ parser: Parser?, data: UnsafePointer<Int8>?, length: Int) -> Int32 {
    return parser!.pointee.data.assumingMemoryBound(to: ResponseParserContext.self).withPointee {
        let headerValue = String(cString: data!, length: length)

        if $0.currentHeaderName == "" {
            $0.currentHeaderName = CaseInsensitiveString($0.buildingHeaderName)
            $0.buildingHeaderName = ""

            if let previousHeaderValue = $0.headers[$0.currentHeaderName] {
                $0.headers[$0.currentHeaderName] = previousHeaderValue + ", "
            }
        }

        if $0.currentHeaderName == "Set-Cookie" {
            $0.buildingCookieValue += headerValue
        } else {
            let previousHeaderValue = $0.headers[$0.currentHeaderName] ?? ""
            $0.headers[$0.currentHeaderName] = previousHeaderValue + headerValue
        }

        return 0
    }
}

func onResponseHeadersComplete(_ parser: Parser?) -> Int32 {
    return parser!.pointee.data.assumingMemoryBound(to: ResponseParserContext.self).withPointee {
        if $0.buildingCookieValue != "" {
            $0.cookieHeaders.insert($0.buildingCookieValue)
            $0.buildingCookieValue = ""
        }

        $0.buildingHeaderName = ""
        $0.currentHeaderName = ""
        $0.statusCode = Int(parser!.pointee.status_code)
        let major = Int(parser!.pointee.http_major)
        let minor = Int(parser!.pointee.http_minor)
        $0.version = Version(major: major, minor: minor)
        return 0
    }
}

func onResponseBody(_ parser: Parser?, data: UnsafePointer<Int8>?, length: Int) -> Int32 {
    return parser!.pointee.data.assumingMemoryBound(to: ResponseParserContext.self).withPointee {
        let buffer = UnsafeBufferPointer(start: data, count: length)
        $0.body.append(buffer)
        return 0
    }
}

func onResponseMessageComplete(_ parser: Parser?) -> Int32 {
    return parser!.pointee.data.assumingMemoryBound(to: ResponseParserContext.self).withPointee {
        let response = Response(
            version: $0.version,
            status: Response.Status(statusCode: $0.statusCode, reasonPhrase: $0.reasonPhrase),
            headers: $0.headers,
            cookieHeaders: $0.cookieHeaders,
            body: .buffer($0.body)
        )

        $0.completion(response)
        $0.statusCode = 0
        $0.reasonPhrase = ""
        $0.version = Version(major: 0, minor: 0)
        $0.headers = [:]
        $0.cookieHeaders = []
        $0.body = Buffer()
        return 0
    }
}<|MERGE_RESOLUTION|>--- conflicted
+++ resolved
@@ -61,13 +61,7 @@
         parser.data = UnsafeMutableRawPointer(context)
     }
 
-<<<<<<< HEAD
     public func parse(deadline: Double = 1.minute.fromNow()) throws -> Response {
-        var read = 0
-
-=======
-    public func parse(deadline: Double = .never) throws -> Response {
->>>>>>> 9d60bd02
         while true {
             if let response = responses.popLast() {
                 return response
